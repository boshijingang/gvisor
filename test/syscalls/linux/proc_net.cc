--- conflicted
+++ resolved
@@ -409,44 +409,6 @@
   EXPECT_EQ(oldInDatagrams, newInDatagrams - 1);
 }
 
-<<<<<<< HEAD
-TEST(ProcSysNetIpv4IpForward, Exists) {
-  auto fd =
-      ASSERT_NO_ERRNO_AND_VALUE(Open("/proc/sys/net/ipv4/ip_forward", O_RDWR));
-}
-
-TEST(ProcSysNetIpv4IpForward, DefaultValueEqZero) {
-  auto const fd =
-      ASSERT_NO_ERRNO_AND_VALUE(Open("/proc/sys/net/ipv4/ip_forward", O_RDWR));
-
-  char buf = 101;
-  EXPECT_THAT(PreadFd(fd.get(), &buf, sizeof(buf), 0),
-              SyscallSucceedsWithValue(sizeof(buf)));
-
-  EXPECT_TRUE(buf == '0') << "unexpected ip_forward: " << buf;
-}
-
-TEST(ProcSysNetIpv4IpForward, CanReadAndWrite) {
-  auto const fd =
-      ASSERT_NO_ERRNO_AND_VALUE(Open("/proc/sys/net/ipv4/ip_forward", O_RDWR));
-
-  char buf = 101;
-  EXPECT_THAT(PreadFd(fd.get(), &buf, sizeof(buf), 0),
-              SyscallSucceedsWithValue(sizeof(buf)));
-
-  EXPECT_TRUE(buf == '0') << "unexpected ip_forward: " << buf;
-
-  constexpr char to_write = '1';
-  EXPECT_THAT(PwriteFd(fd.get(), &to_write, sizeof(to_write), 0),
-              SyscallSucceedsWithValue(sizeof(to_write)));
-
-  buf = 101;
-  EXPECT_THAT(PreadFd(fd.get(), &buf, sizeof(buf), 0),
-              SyscallSucceedsWithValue(sizeof(buf)));
-  EXPECT_EQ(buf, to_write);
-}
-
-=======
 TEST(ProcNetSnmp, CheckNetStat) {
   // TODO(b/155123175): SNMP and netstat don't work on gVisor.
   SKIP_IF(IsRunningOnGvisor());
@@ -553,7 +515,43 @@
               SyscallSucceedsWithValue(sizeof(kMessage)));
   EXPECT_EQ(strcmp(buf, "100\n"), 0);
 }
->>>>>>> 6d0c5803
+
+TEST(ProcSysNetIpv4IpForward, Exists) {
+  auto fd =
+      ASSERT_NO_ERRNO_AND_VALUE(Open("/proc/sys/net/ipv4/ip_forward", O_RDWR));
+}
+
+TEST(ProcSysNetIpv4IpForward, DefaultValueEqZero) {
+  auto const fd =
+      ASSERT_NO_ERRNO_AND_VALUE(Open("/proc/sys/net/ipv4/ip_forward", O_RDWR));
+
+  char buf = 101;
+  EXPECT_THAT(PreadFd(fd.get(), &buf, sizeof(buf), 0),
+              SyscallSucceedsWithValue(sizeof(buf)));
+
+  EXPECT_TRUE(buf == '0') << "unexpected ip_forward: " << buf;
+}
+
+TEST(ProcSysNetIpv4IpForward, CanReadAndWrite) {
+  auto const fd =
+      ASSERT_NO_ERRNO_AND_VALUE(Open("/proc/sys/net/ipv4/ip_forward", O_RDWR));
+
+  char buf = 101;
+  EXPECT_THAT(PreadFd(fd.get(), &buf, sizeof(buf), 0),
+              SyscallSucceedsWithValue(sizeof(buf)));
+
+  EXPECT_TRUE(buf == '0') << "unexpected ip_forward: " << buf;
+
+  constexpr char to_write = '1';
+  EXPECT_THAT(PwriteFd(fd.get(), &to_write, sizeof(to_write), 0),
+              SyscallSucceedsWithValue(sizeof(to_write)));
+
+  buf = 101;
+  EXPECT_THAT(PreadFd(fd.get(), &buf, sizeof(buf), 0),
+              SyscallSucceedsWithValue(sizeof(buf)));
+  EXPECT_EQ(buf, to_write);
+}
+
 }  // namespace
 }  // namespace testing
 }  // namespace gvisor